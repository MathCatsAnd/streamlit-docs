--- conflicted
+++ resolved
@@ -15,15 +15,6 @@
 //  | |__| (_) | | | | | | |_) | (_) | | | |  __| | | | |_\__ \
 //  \____\___/|_| |_| |_| .__/ \___/|_| |_|\___|_| |_|\__|___/
 //                      |_|
-
-<<<<<<< HEAD
-@import "./components/navigation/header.scss";
-@import "./components/navigation/footer.scss";
-@import "./components/navigation/arrowLinks.scss";
-=======
-@import "./components/navigation/sideBar.scss";
-@import "./components/navigation/offScreenNav.scss";
->>>>>>> 3cb085e0
 
 @import "./components/layout/masonry.scss";
 @import "./components/layout/newsContainer.scss";
