---
site_menu:
  - category: Streamlit library
    url: /library
    color: violet-70
    icon: description
  - category: Streamlit library / Get started
    url: /library/get-started
  - category: Streamlit library / Get started / Installation
    url: /library/get-started/installation
  - category: Streamlit library / Get started / Main concepts
    url: /library/get-started/main-concepts
  - category: Streamlit library / Get started / Create an app
    url: /library/get-started/create-an-app
  - category: Streamlit library / Get started / Multipage apps
    url: /library/get-started/multipage-apps
  - category: Streamlit library / Get started / Multipage apps / Create a multipage app
    url: /library/get-started/multipage-apps/create-a-multipage-app
  # - category: Streamlit library / Get started / Deploy an app
  #   url: /library/get-started/deploy-an-app
  # - category: Streamlit library / Get started / App gallery
  #   url: https://streamlit.io/gallery
  - category: Streamlit library / API reference
    url: /library/api-reference
  - category: Streamlit library / API reference / Write and magic
    url: /library/api-reference/write-magic
  - category: Streamlit library / API reference / Write and magic / st.write
    url: /library/api-reference/write-magic/st.write
    isVersioned: true
  - category: Streamlit library / API reference / Write and magic / magic
    url: /library/api-reference/write-magic/magic
  - category: Streamlit library / API reference / Text elements
    url: /library/api-reference/text
  - category: Streamlit library / API reference / Text elements / st.markdown
    url: /library/api-reference/text/st.markdown
    isVersioned: true
  - category: Streamlit library / API reference / Text elements / st.title
    url: /library/api-reference/text/st.title
    isVersioned: true
  - category: Streamlit library / API reference / Text elements / st.header
    url: /library/api-reference/text/st.header
    isVersioned: true
  - category: Streamlit library / API reference / Text elements / st.subheader
    url: /library/api-reference/text/st.subheader
    isVersioned: true
  - category: Streamlit library / API reference / Text elements / st.caption
    url: /library/api-reference/text/st.caption
    isVersioned: true
  - category: Streamlit library / API reference / Text elements / st.code
    url: /library/api-reference/text/st.code
    isVersioned: true
  - category: Streamlit library / API reference / Text elements / st.text
    url: /library/api-reference/text/st.text
    isVersioned: true
  - category: Streamlit library / API reference / Text elements / st.latex
    url: /library/api-reference/text/st.latex
    isVersioned: true
  - category: Streamlit library / API reference / Text elements / st.divider
    url: /library/api-reference/text/st.divider
    isVersioned: true
  - category: Streamlit library / API reference / Data elements
    url: /library/api-reference/data
  - category: Streamlit library / API reference / Data elements / st.dataframe
    url: /library/api-reference/data/st.dataframe
    isVersioned: true
  - category: Streamlit library / API reference / Data elements / st.data_editor
    url: /library/api-reference/data/st.data_editor
    isVersioned: true
  - category: Streamlit library / API reference / Data elements / st.column_config
    url: /library/api-reference/data/st.column_config
    isVersioned: true
  - category: Streamlit library / API reference / Data elements / st.column_config / Column
    url: /library/api-reference/data/st.column_config/st.column_config.column
    isVersioned: true
  - category: Streamlit library / API reference / Data elements / st.column_config / Text column
    url: /library/api-reference/data/st.column_config/st.column_config.textcolumn
    isVersioned: true
  - category: Streamlit library / API reference / Data elements / st.column_config / Number column
    url: /library/api-reference/data/st.column_config/st.column_config.numbercolumn
    isVersioned: true
  - category: Streamlit library / API reference / Data elements / st.column_config / Checkbox column
    url: /library/api-reference/data/st.column_config/st.column_config.checkboxcolumn
    isVersioned: true
  - category: Streamlit library / API reference / Data elements / st.column_config / Selectbox column
    url: /library/api-reference/data/st.column_config/st.column_config.selectboxcolumn
    isVersioned: true
  - category: Streamlit library / API reference / Data elements / st.column_config / Datetime column
    url: /library/api-reference/data/st.column_config/st.column_config.datetimecolumn
    isVersioned: true
  - category: Streamlit library / API reference / Data elements / st.column_config / Date column
    url: /library/api-reference/data/st.column_config/st.column_config.datecolumn
    isVersioned: true
  - category: Streamlit library / API reference / Data elements / st.column_config / Time column
    url: /library/api-reference/data/st.column_config/st.column_config.timecolumn
    isVersioned: true
  - category: Streamlit library / API reference / Data elements / st.column_config / List column
    url: /library/api-reference/data/st.column_config/st.column_config.listcolumn
    isVersioned: true
  - category: Streamlit library / API reference / Data elements / st.column_config / Link column
    url: /library/api-reference/data/st.column_config/st.column_config.linkcolumn
    isVersioned: true
  - category: Streamlit library / API reference / Data elements / st.column_config / Image column
    url: /library/api-reference/data/st.column_config/st.column_config.imagecolumn
    isVersioned: true
  - category: Streamlit library / API reference / Data elements / st.column_config / Line chart column
    url: /library/api-reference/data/st.column_config/st.column_config.linechartcolumn
    isVersioned: true
  - category: Streamlit library / API reference / Data elements / st.column_config / Bar chart column
    url: /library/api-reference/data/st.column_config/st.column_config.barchartcolumn
    isVersioned: true
  - category: Streamlit library / API reference / Data elements / st.column_config / Progress column
    url: /library/api-reference/data/st.column_config/st.column_config.progresscolumn
    isVersioned: true
  - category: Streamlit library / API reference / Data elements / st.table
    url: /library/api-reference/data/st.table
    isVersioned: true
  - category: Streamlit library / API reference / Data elements / st.metric
    url: /library/api-reference/data/st.metric
    isVersioned: true
  - category: Streamlit library / API reference / Data elements / st.json
    url: /library/api-reference/data/st.json
    isVersioned: true
  - category: Streamlit library / API reference / Chart elements
    url: /library/api-reference/charts
  - category: Streamlit library / API reference / Chart elements / st.area_chart
    url: /library/api-reference/charts/st.area_chart
    isVersioned: true
  - category: Streamlit library / API reference / Chart elements / st.bar_chart
    url: /library/api-reference/charts/st.bar_chart
    isVersioned: true
  - category: Streamlit library / API reference / Chart elements / st.line_chart
    url: /library/api-reference/charts/st.line_chart
    isVersioned: true
  - category: Streamlit library / API reference / Chart elements / st.scatter_chart
    url: /library/api-reference/charts/st.scatter_chart
    isVersioned: true
  - category: Streamlit library / API reference / Chart elements / st.pyplot
    url: /library/api-reference/charts/st.pyplot
    isVersioned: true
  - category: Streamlit library / API reference / Chart elements / st.altair_chart
    url: /library/api-reference/charts/st.altair_chart
    isVersioned: true
  - category: Streamlit library / API reference / Chart elements / st.vega_lite_chart
    url: /library/api-reference/charts/st.vega_lite_chart
    isVersioned: true
  - category: Streamlit library / API reference / Chart elements / st.plotly_chart
    url: /library/api-reference/charts/st.plotly_chart
    isVersioned: true
  - category: Streamlit library / API reference / Chart elements / st.bokeh_chart
    url: /library/api-reference/charts/st.bokeh_chart
    isVersioned: true
  - category: Streamlit library / API reference / Chart elements / st.pydeck_chart
    url: /library/api-reference/charts/st.pydeck_chart
    isVersioned: true
  - category: Streamlit library / API reference / Chart elements / st.graphviz_chart
    url: /library/api-reference/charts/st.graphviz_chart
    isVersioned: true
  - category: Streamlit library / API reference / Chart elements / st.map
    url: /library/api-reference/charts/st.map
    isVersioned: true
  - category: Streamlit library / API reference / Input widgets
    url: /library/api-reference/widgets
  - category: Streamlit library / API reference / Input widgets / st.button
    url: /library/api-reference/widgets/st.button
    isVersioned: true
  - category: Streamlit library / API reference / Input widgets / st.download_button
    url: /library/api-reference/widgets/st.download_button
    isVersioned: true
  - category: Streamlit library / API reference / Input widgets / st.link_button
    url: /library/api-reference/widgets/st.link_button
    isVersioned: true
  - category: Streamlit library / API reference / Input widgets / st.checkbox
    url: /library/api-reference/widgets/st.checkbox
    isVersioned: true
  - category: Streamlit library / API reference / Input widgets / st.toggle
    url: /library/api-reference/widgets/st.toggle
    isVersioned: true
  - category: Streamlit library / API reference / Input widgets / st.radio
    url: /library/api-reference/widgets/st.radio
    isVersioned: true
  - category: Streamlit library / API reference / Input widgets / st.selectbox
    url: /library/api-reference/widgets/st.selectbox
    isVersioned: true
  - category: Streamlit library / API reference / Input widgets / st.multiselect
    url: /library/api-reference/widgets/st.multiselect
    isVersioned: true
  - category: Streamlit library / API reference / Input widgets / st.slider
    url: /library/api-reference/widgets/st.slider
    isVersioned: true
  - category: Streamlit library / API reference / Input widgets / st.select_slider
    url: /library/api-reference/widgets/st.select_slider
    isVersioned: true
  - category: Streamlit library / API reference / Input widgets / st.text_input
    url: /library/api-reference/widgets/st.text_input
    isVersioned: true
  - category: Streamlit library / API reference / Input widgets / st.number_input
    url: /library/api-reference/widgets/st.number_input
    isVersioned: true
  - category: Streamlit library / API reference / Input widgets / st.text_area
    url: /library/api-reference/widgets/st.text_area
    isVersioned: true
  - category: Streamlit library / API reference / Input widgets / st.date_input
    url: /library/api-reference/widgets/st.date_input
    isVersioned: true
  - category: Streamlit library / API reference / Input widgets / st.time_input
    url: /library/api-reference/widgets/st.time_input
    isVersioned: true
  - category: Streamlit library / API reference / Input widgets / st.file_uploader
    url: /library/api-reference/widgets/st.file_uploader
    isVersioned: true
  - category: Streamlit library / API reference / Input widgets / st.camera_input
    url: /library/api-reference/widgets/st.camera_input
    isVersioned: true
  - category: Streamlit library / API reference / Input widgets / st.color_picker
    url: /library/api-reference/widgets/st.color_picker
    isVersioned: true
  - category: Streamlit library / API reference / Media elements
    url: /library/api-reference/media
  - category: Streamlit library / API reference / Media elements / st.image
    url: /library/api-reference/media/st.image
    isVersioned: true
  - category: Streamlit library / API reference / Media elements / st.audio
    url: /library/api-reference/media/st.audio
    isVersioned: true
  - category: Streamlit library / API reference / Media elements / st.video
    url: /library/api-reference/media/st.video
    isVersioned: true
  - category: Streamlit library / API reference / Layouts and containers
    url: /library/api-reference/layout
  - category: Streamlit library / API reference / Layouts and containers / st.sidebar
    url: /library/api-reference/layout/st.sidebar
    isVersioned: true
  - category: Streamlit library / API reference / Layouts and containers / st.columns
    url: /library/api-reference/layout/st.columns
    isVersioned: true
  - category: Streamlit library / API reference / Layouts and containers / st.tabs
    url: /library/api-reference/layout/st.tabs
    isVersioned: true
  - category: Streamlit library / API reference / Layouts and containers / st.expander
    url: /library/api-reference/layout/st.expander
    isVersioned: true
  - category: Streamlit library / API reference / Layouts and containers / st.container
    url: /library/api-reference/layout/st.container
    isVersioned: true
  - category: Streamlit library / API reference / Layouts and containers / st.empty
    url: /library/api-reference/layout/st.empty
    isVersioned: true
  - category: Streamlit library / API reference / Chat elements
    url: /library/api-reference/chat
  - category: Streamlit library / API reference / Chat elements / st.chat_message
    url: /library/api-reference/chat/st.chat_message
    isVersioned: true
  - category: Streamlit library / API reference / Chat elements / st.chat_input
    url: /library/api-reference/chat/st.chat_input
    isVersioned: true
  - category: Streamlit library / API reference / Status elements
    url: /library/api-reference/status
  - category: Streamlit library / API reference / Status elements / st.progress
    url: /library/api-reference/status/st.progress
    isVersioned: true
  - category: Streamlit library / API reference / Status elements / st.spinner
    url: /library/api-reference/status/st.spinner
    isVersioned: true
  - category: Streamlit library / API reference / Status elements / st.status
    url: /library/api-reference/status/st.status
    isVersioned: true
  - category: Streamlit library / API reference / Status elements / st.toast
    url: /library/api-reference/status/st.toast
    isVersioned: true
  - category: Streamlit library / API reference / Status elements / st.balloons
    url: /library/api-reference/status/st.balloons
    isVersioned: true
  - category: Streamlit library / API reference / Status elements / st.snow
    url: /library/api-reference/status/st.snow
    isVersioned: true
  - category: Streamlit library / API reference / Status elements / st.error
    url: /library/api-reference/status/st.error
    isVersioned: true
  - category: Streamlit library / API reference / Status elements / st.warning
    url: /library/api-reference/status/st.warning
    isVersioned: true
  - category: Streamlit library / API reference / Status elements / st.info
    url: /library/api-reference/status/st.info
    isVersioned: true
  - category: Streamlit library / API reference / Status elements / st.success
    url: /library/api-reference/status/st.success
    isVersioned: true
  - category: Streamlit library / API reference / Status elements / st.exception
    url: /library/api-reference/status/st.exception
    isVersioned: true
  - category: Streamlit library / API reference / Control flow
    url: /library/api-reference/control-flow
  - category: Streamlit library / API reference / Control flow / st.stop
    url: /library/api-reference/control-flow/st.stop
    isVersioned: true
  - category: Streamlit library / API reference / Control flow / st.form
    url: /library/api-reference/control-flow/st.form
    isVersioned: true
  - category: Streamlit library / API reference / Control flow / st.form_submit_button
    url: /library/api-reference/control-flow/st.form_submit_button
    isVersioned: true
  - category: Streamlit library / API reference / Control flow / st.rerun
    url: /library/api-reference/control-flow/st.rerun
    isVersioned: true
  - category: Streamlit library / API reference / Control flow / st.experimental_rerun
    url: /library/api-reference/control-flow/st.experimental_rerun
    isVersioned: true
    isDeprecated: true
  - category: Streamlit library / API reference / Utilities
    url: /library/api-reference/utilities
  - category: Streamlit library / API reference / Utilities / st.set_page_config
    url: /library/api-reference/utilities/st.set_page_config
    isVersioned: true
  - category: Streamlit library / API reference / Utilities / st.echo
    url: /library/api-reference/utilities/st.echo
    isVersioned: true
  - category: Streamlit library / API reference / Utilities / st.help
    url: /library/api-reference/utilities/st.help
    isVersioned: true
  - category: Streamlit library / API reference / Utilities / st.experimental_get_query_params
    url: /library/api-reference/utilities/st.experimental_get_query_params
    isVersioned: true
  - category: Streamlit library / API reference / Utilities / st.experimental_set_query_params
    url: /library/api-reference/utilities/st.experimental_set_query_params
    isVersioned: true
  - category: Streamlit library / API reference / Mutate charts
    url: /library/api-reference/mutate
  - category: Streamlit library / API reference / State management
    url: /library/api-reference/session-state
  - category: Streamlit library / API reference / Performance
    url: /library/api-reference/performance
  - category: Streamlit library / API reference / Performance / st.cache_data
    url: /library/api-reference/performance/st.cache_data
    isVersioned: true
  - category: Streamlit library / API reference / Performance / Clear cached data
    url: /library/api-reference/performance/st.cache_data.clear
    isVersioned: true
  - category: Streamlit library / API reference / Performance / st.cache_resource
    url: /library/api-reference/performance/st.cache_resource
    isVersioned: true
  - category: Streamlit library / API reference / Performance / Clear cached resources
    url: /library/api-reference/performance/st.cache_resource.clear
    isVersioned: true
  - category: Streamlit library / API reference / Performance / st.cache
    url: /library/api-reference/performance/st.cache
    isVersioned: true
    isDeprecated: true
  - category: Streamlit library / API reference / Performance / st.experimental_memo
    url: /library/api-reference/performance/st.experimental_memo
    isVersioned: true
    isDeprecated: true
  - category: Streamlit library / API reference / Performance / Clear memo
    url: /library/api-reference/performance/st.experimental_memo.clear
    isVersioned: true
    isDeprecated: true
  - category: Streamlit library / API reference / Performance / st.experimental_singleton
    url: /library/api-reference/performance/st.experimental_singleton
    isVersioned: true
    isDeprecated: true
  - category: Streamlit library / API reference / Performance / Clear singleton
    url: /library/api-reference/performance/st.experimental_singleton.clear
    isVersioned: true
    isDeprecated: true
  - category: Streamlit library / API reference / Personalization
    url: /library/api-reference/personalization
    isVersioned: false
  - category: Streamlit library / API reference / Personalization / st.experimental_user
    url: /library/api-reference/personalization/st.experimental_user
    isVersioned: false
  - category: Streamlit library / API reference / Connections and databases
    url: /library/api-reference/connections
  - category: Streamlit library / API reference / Connections and databases / st.experimental_connection
    url: /library/api-reference/connections/st.experimental_connection
    isVersioned: true
  - category: Streamlit library / API reference / Connections and databases / SQLConnection
    url: /library/api-reference/connections/st.connections.sqlconnection
    isVersioned: true
  - category: Streamlit library / API reference / Connections and databases / SnowparkConnection
    url: /library/api-reference/connections/st.connections.snowparkconnection
    isVersioned: true
  - category: Streamlit library / API reference / Connections and databases / Connection base class
    url: /library/api-reference/connections/st.connections.experimentalbaseconnection
    isVersioned: true
  - category: Streamlit library / Advanced features
    url: /library/advanced-features
  - category: Streamlit library / Advanced features / ⋮ App menu
    url: /library/advanced-features/app-menu
  - category: Streamlit library / Advanced features/ Button behavior and examples
    url: /library/advanced-features/button-behavior-and-examples
  - category: Streamlit library / Advanced features/ Caching
    url: /library/advanced-features/caching
  - category: Streamlit library / Advanced features/ Command-line options
    url: /library/advanced-features/cli
  - category: Streamlit library / Advanced features/ Configuration
    url: /library/advanced-features/configuration
  - category: Streamlit library / Advanced features / Theming
    url: /library/advanced-features/theming
  - category: Streamlit library / Advanced features/ Connecting to data
    url: /library/advanced-features/connecting-to-data
  - category: Streamlit library / Advanced features/ Dataframes
    url: /library/advanced-features/dataframes
  - category: Streamlit library / Advanced features/ Forms
    url: /library/advanced-features/forms
  - category: Streamlit library / Advanced features/ Optimize performance with st.cache
    url: /library/advanced-features/st.cache
    visible: false
  - category: Streamlit library / Advanced features/ Experimental cache primitives
    url: /library/advanced-features/experimental-cache-primitives
    visible: false
  - category: Streamlit library / Advanced features/ Add statefulness to apps
    url: /library/advanced-features/session-state
<<<<<<< HEAD
  - category: Streamlit library / Advanced features/ Dataframes
    url: /library/advanced-features/dataframes
  - category: Streamlit library / Advanced features/ Widget behavior
    url: /library/advanced-features/widget-behavior
=======
  - category: Streamlit library / Advanced features/ Widget semantics
    url: /library/advanced-features/widget-semantics
>>>>>>> 70ca314b
  - category: Streamlit library / Advanced features/ Pre-release features
    url: /library/advanced-features/prerelease
  - category: Streamlit library / Advanced features/ Working with timezones
    url: /library/advanced-features/timezone-handling
  - category: Streamlit library / Advanced features/ Static file serving
    url: /library/advanced-features/static-file-serving
  - category: Streamlit library / Advanced features/ HTTPS support
    url: /library/advanced-features/https-support
  - category: Streamlit library / Advanced features/ Secrets management
    url: /library/advanced-features/secrets-management
  - category: Streamlit library / Components
    url: /library/components
  - category: Streamlit library / Components / Components API
    url: /library/components/components-api
  - category: Streamlit library / Components / Create a Component
    url: /library/components/create
  - category: Streamlit library / Components / Publish a Component
    url: /library/components/publish
  - category: Streamlit library / Components / Component gallery
    url: https://streamlit.io/components
  - category: Streamlit library / Roadmap
    url: https://roadmap.streamlit.app
  - category: Streamlit library / Changelog
    url: /library/changelog
  - category: Streamlit library / Cheat sheet
    url: /library/cheatsheet

  - category: Streamlit Community Cloud
    url: /streamlit-community-cloud
    color: l-blue-70
    icon: cloud

  - category: Streamlit Community Cloud / Get started
    url: /streamlit-community-cloud/get-started
  - category: Streamlit Community Cloud / Get started / Quickstart
    url: /streamlit-community-cloud/get-started/quickstart
  - category: Streamlit Community Cloud / Get started / Create your account
    url: /streamlit-community-cloud/get-started/create-your-account
  - category: Streamlit Community Cloud / Get started / Connect your GitHub account
    url: /streamlit-community-cloud/get-started/connect-your-github-account
  - category: Streamlit Community Cloud / Get started / Explore your workspace
    url: /streamlit-community-cloud/get-started/explore-your-workspace
  - category: Streamlit Community Cloud / Get started / Fork and edit a public app
    url: /streamlit-community-cloud/get-started/fork-and-edit-a-public-app
  - category: Streamlit Community Cloud / Get started / Trust and Security
    url: /streamlit-community-cloud/get-started/trust-and-security
  - category: Streamlit Community Cloud / Deploy your app
    url: /streamlit-community-cloud/deploy-your-app
  - category: Streamlit Community Cloud / Deploy your app / App dependencies
    url: /streamlit-community-cloud/deploy-your-app/app-dependencies
  - category: Streamlit Community Cloud / Deploy your app / Secrets management
    url: /streamlit-community-cloud/deploy-your-app/secrets-management
  - category: Streamlit Community Cloud / Manage your app
    url: /streamlit-community-cloud/manage-your-app
  - category: Streamlit Community Cloud / Manage your app / App analytics
    url: /streamlit-community-cloud/manage-your-app/app-analytics
  - category: Streamlit Community Cloud / Manage your app / App settings
    url: /streamlit-community-cloud/manage-your-app/app-settings
  - category: Streamlit Community Cloud / Manage your app / Delete your app
    url: /streamlit-community-cloud/manage-your-app/delete-your-app
  - category: Streamlit Community Cloud / Manage your app / Edit your app
    url: /streamlit-community-cloud/manage-your-app/edit-your-app
  - category: Streamlit Community Cloud / Manage your app / Favorite your app
    url: /streamlit-community-cloud/manage-your-app/favorite-your-app
  - category: Streamlit Community Cloud / Manage your app / Reboot your app
    url: /streamlit-community-cloud/manage-your-app/reboot-your-app
  - category: Streamlit Community Cloud / Share your app
    url: /streamlit-community-cloud/share-your-app
  - category: Streamlit Community Cloud / Share your app / Embed your app
    url: /streamlit-community-cloud/share-your-app/embed-your-app
  - category: Streamlit Community Cloud / Share your app / Search indexability
    url: /streamlit-community-cloud/share-your-app/indexability
  - category: Streamlit Community Cloud / Share your app / Share previews
    url: /streamlit-community-cloud/share-your-app/share-previews
  - category: Streamlit Community Cloud / Manage your account
    url: /streamlit-community-cloud/manage-your-account
  - category: Streamlit Community Cloud / Manage your account / Sign in & sign out
    url: /streamlit-community-cloud/manage-your-account/sign-in-sign-out
  - category: Streamlit Community Cloud / Manage your account / Workspace settings
    url: /streamlit-community-cloud/manage-your-account/workspace-settings
  - category: Streamlit Community Cloud / Manage your account / Manage your GitHub connection
    url: /streamlit-community-cloud/manage-your-account/manage-your-github-connection
  - category: Streamlit Community Cloud / Manage your account / Update your email
    url: /streamlit-community-cloud/manage-your-account/update-your-email
  - category: Streamlit Community Cloud / Manage your account / Delete your account
    url: /streamlit-community-cloud/manage-your-account/delete-your-account
  - category: Streamlit Community Cloud / Troubleshooting
    url: /streamlit-community-cloud/troubleshooting

  - category: Knowledge base
    url: /knowledge-base
    color: orange-70
    icon: school
  - category: Knowledge base / Tutorials
    url: /knowledge-base/tutorials
  - category: Knowledge base / Tutorials / Connect to data sources
    url: /knowledge-base/tutorials/databases
  - category: Knowledge base / Tutorials / Connect to data sources / AWS S3
    url: /knowledge-base/tutorials/databases/aws-s3
  - category: Knowledge base / Tutorials / Connect to data sources / BigQuery
    url: /knowledge-base/tutorials/databases/bigquery
  - category: Knowledge base / Tutorials / Connect to data sources / Deta Base
    url: /knowledge-base/tutorials/databases/deta-base
  - category: Knowledge base / Tutorials / Connect to data sources / Firestore
    url: https://blog.streamlit.io/streamlit-firestore/
  - category: Knowledge base / Tutorials / Connect to data sources / Google Cloud Storage
    url: /knowledge-base/tutorials/databases/gcs
  - category: Knowledge base / Tutorials / Connect to data sources / Microsoft SQL Server
    url: /knowledge-base/tutorials/databases/mssql
  - category: Knowledge base / Tutorials / Connect to data sources / MongoDB
    url: /knowledge-base/tutorials/databases/mongodb
  - category: Knowledge base / Tutorials / Connect to data sources / MySQL
    url: /knowledge-base/tutorials/databases/mysql
  - category: Knowledge base / Tutorials / Connect to data sources / PostgreSQL
    url: /knowledge-base/tutorials/databases/postgresql
  - category: Knowledge base / Tutorials / Connect to data sources / Private Google Sheet
    url: /knowledge-base/tutorials/databases/private-gsheet
  - category: Knowledge base / Tutorials / Connect to data sources / Public Google Sheet
    url: /knowledge-base/tutorials/databases/public-gsheet
  - category: Knowledge base / Tutorials / Connect to data sources / Snowflake
    url: /knowledge-base/tutorials/databases/snowflake
  - category: Knowledge base / Tutorials / Connect to data sources / Supabase
    url: /knowledge-base/tutorials/databases/supabase
  - category: Knowledge base / Tutorials / Connect to data sources / Tableau
    url: /knowledge-base/tutorials/databases/tableau
  - category: Knowledge base / Tutorials / Connect to data sources / TiDB
    url: /knowledge-base/tutorials/databases/tidb
  - category: Knowledge base / Tutorials / Connect to data sources / TigerGraph
    url: /knowledge-base/tutorials/databases/tigergraph
  - category: Knowledge base / Tutorials / Deploy Streamlit apps
    url: /knowledge-base/tutorials/deploy
  - category: Knowledge base / Tutorials / Deploy Streamlit apps / Docker
    url: /knowledge-base/tutorials/deploy/docker
  - category: Knowledge base / Tutorials / Deploy Streamlit apps / Kubernetes
    url: /knowledge-base/tutorials/deploy/kubernetes
  - category: Knowledge base / Tutorials / Session State basics
    url: /knowledge-base/tutorials/session-state
  - category: Knowledge base / Tutorials / Build conversational apps
    url: /knowledge-base/tutorials/build-conversational-apps
  - category: Knowledge base / Tutorials / LLM quickstart
    url: /knowledge-base/tutorials/llm-quickstart
  - category: Knowledge base / Using Streamlit
    url: /knowledge-base/using-streamlit
  - category: Knowledge base / Using Streamlit / How to animate elements?
    url: /knowledge-base/using-streamlit/animate-elements
    visible: false
  - category: Knowledge base / Using Streamlit / Append data to a table or chart
    url: /knowledge-base/using-streamlit/append-data-table-chart
    visible: false
  - category: Knowledge base / Using Streamlit / Batch elements and input widgets with st.form
    url: /knowledge-base/using-streamlit/batch-elements-input-widgets-form
    visible: false
  - category: Knowledge base / Using Streamlit / How do I create an anchor link?
    url: /knowledge-base/using-streamlit/create-anchor-link
    visible: false
  - category: Knowledge base / Using Streamlit / Enabling camera access in your browser
    url: /knowledge-base/using-streamlit/enable-camera
    visible: false
  - category: Knowledge base / Using Streamlit / How do I run my Streamlit script?
    url: /knowledge-base/using-streamlit/how-do-i-run-my-streamlit-script
    visible: false
  - category: Knowledge base / Using Streamlit / How to download a file in Streamlit?
    url: /knowledge-base/using-streamlit/how-download-file-streamlit
    visible: false
  - category: Knowledge base / Using Streamlit / How to download a Pandas DataFrame as a CSV?
    url: /knowledge-base/using-streamlit/how-download-pandas-dataframe-csv
    visible: false
  - category: Knowledge base / Using Streamlit / How do I get dataframe row-selections from a user?
    url: /knowledge-base/using-streamlit/how-to-get-row-selections
    visible: false
  - category: Knowledge base / Using Streamlit / How do I upgrade to the latest version of Streamlit?
    url: /knowledge-base/using-streamlit/how-upgrade-latest-version-streamlit
    visible: false
  - category: Knowledge base / Using Streamlit / How to insert elements out of order?
    url: /knowledge-base/using-streamlit/insert-elements-out-of-order
    visible: false
  - category: Knowledge base / Using Streamlit / What is the path of Streamlit’s config.toml file?
    url: /knowledge-base/using-streamlit/path-streamlit-config-toml
    visible: false
  - category: Knowledge base / Using Streamlit / How can I make st.pydeck_chart use custom Mapbox styles?
    url: /knowledge-base/using-streamlit/pydeck-chart-custom-mapbox-styles
    visible: false
  - category: Knowledge base / Using Streamlit / How to remove "· Streamlit" from the app title?
    url: /knowledge-base/using-streamlit/remove-streamlit-app-title
    visible: false
  - category: Knowledge base / Using Streamlit / How do you retrieve the filename of a file uploaded with st.file_uploader?
    url: /knowledge-base/using-streamlit/retrieve-filename-uploaded
    visible: false
  - category: Knowledge base / Using Streamlit / Sanity checks
    url: /knowledge-base/using-streamlit/sanity-checks
    visible: false
  - category: Knowledge base / Using Streamlit / How can I make Streamlit watch for changes in other modules I'm importing in my app?
    url: /knowledge-base/using-streamlit/streamlit-watch-changes-other-modules-importing-app
    visible: false
  - category: Knowledge base / Using Streamlit / What browsers does Streamlit support?
    url: /knowledge-base/using-streamlit/supported-browsers
    visible: false
  - category: Knowledge base / Using Streamlit / Where does st.file_uploader store uploaded files and when do they get deleted?
    url: /knowledge-base/using-streamlit/where-file-uploader-store-when-deleted
    visible: false
  - category: Knowledge base / Using Streamlit / Widget updating for every second input when using session state
    url: /knowledge-base/using-streamlit/widget-updating-session-state
    visible: false
  - category: Knowledge base / Using Streamlit / Why does Streamlit restrict nested st.columns?
    url: /knowledge-base/using-streamlit/why-streamlit-restrict-nested-columns
    visible: false
  - category: Knowledge base / Using Streamlit / How to host static files in Streamlit?
    url: /knowledge-base/using-streamlit/how-host-static-files
    visible: false
  - category: Knowledge base / Using Streamlit / What is serializable session state?
    url: /knowledge-base/using-streamlit/serializable-session-state
    visible: false
  - category: Knowledge base / Streamlit Components
    url: /knowledge-base/components
  - category: Knowledge base / Streamlit Components / How do I add a Component to the sidebar?
    url: /knowledge-base/components/add-component-sidebar
    visible: false
  - category: Knowledge base / Streamlit Components / My Component seems to be stuttering...how do I fix that?
    url: /knowledge-base/components/component-blinking-stuttering-fix
    visible: false
  - category: Knowledge base / Streamlit Components / How do Streamlit Components differ from functionality provided in the base Streamlit package?
    url: /knowledge-base/components/how-streamlit-components-differ-base-package
    visible: false
  - category: Knowledge base / Streamlit Components / What types of things aren't possible with Streamlit Components?
    url: /knowledge-base/components/not-possibe-streamlit-components
    visible: false
  - category: Knowledge base / Installing dependencies
    url: /knowledge-base/dependencies
  - category: Knowledge base / Installing dependencies / How to install a package not on PyPI or Conda but available on GitHub
    url: /knowledge-base/dependencies/install-package-not-pypi-conda-available-github
    visible: false
  - category: Knowledge base / Installing dependencies / ImportError libGL.so.1 cannot open shared object file No such file or directory
    url: /knowledge-base/dependencies/libgl
    visible: false
  - category: Knowledge base / Installing dependencies / ModuleNotFoundError No module named
    url: /knowledge-base/dependencies/module-not-found-error
    visible: false
  - category: Knowledge base / Installing dependencies / ERROR No matching distribution found for
    url: /knowledge-base/dependencies/no-matching-distribution
    visible: false
  - category: Knowledge base / Installing dependencies / Install the Snowflake Connector for Python on Streamlit Community Cloud
    url: /knowledge-base/dependencies/snowflake-connector-python-streamlit-cloud
    visible: false
  - category: Knowledge base / Deployment issues
    url: /knowledge-base/deploy
  - category: Knowledge base / Deployment issues / Authentication without SSO
    url: /knowledge-base/deploy/authentication-without-sso
    visible: false
  - category: Knowledge base / Deployment issues / How can I deploy multiple Streamlit apps on different subdomains?
    url: /knowledge-base/deploy/deploy-multiple-streamlit-apps-different-subdomains
    visible: false
  - category: Knowledge base / Deployment issues / How do I deploy Streamlit on a domain so it appears to run on a regular port (i.e. port 80)?
    url: /knowledge-base/deploy/deploy-streamlit-domain-port-80
    visible: false
  - category: Knowledge base / Deployment issues / How do I deploy Streamlit on Heroku, AWS, Google Cloud, etc...?
    url: /knowledge-base/deploy/deploy-streamlit-heroku-aws-google-cloud
    visible: false
  - category: Knowledge base / Deployment issues / Does Streamlit support the WSGI Protocol? (aka Can I deploy Streamlit with gunicorn?)
    url: /knowledge-base/deploy/does-streamlit-support-wsgi-protocol
    visible: false
  - category: Knowledge base / Deployment issues / How do I increase the upload limit of st.file_uploader on Streamlit Community Cloud?
    url: /knowledge-base/deploy/increase-file-uploader-limit-streamlit-cloud
    visible: false
  - category: Knowledge base / Deployment issues / Invoking a Python subprocess in a deployed Streamlit app
    url: /knowledge-base/deploy/invoking-python-subprocess-deployed-streamlit-app
    visible: false
  - category: Knowledge base / Deployment issues / Organizing your apps with workspaces on Streamlit Community Cloud
    url: /knowledge-base/deploy/organizing-apps-workspaces-streamlit-cloud
    visible: false
  - category: Knowledge base / Deployment issues / App is not loading when running remotely
    url: /knowledge-base/deploy/remote-start
    visible: false
  - category: Knowledge base / Deployment issues / Argh. This app has gone over its resource limits
    url: /knowledge-base/deploy/resource-limits
    visible: false
  - category: Knowledge base / Deployment issues / How do I share apps with viewers outside my organization?
    url: /knowledge-base/deploy/share-apps-with-viewers-outside-organization
    visible: false
  - category: Knowledge base / Deployment issues / I don't have SSO. How do I sign in to Streamlit Community Cloud?
    url: /knowledge-base/deploy/sign-in-without-sso
    visible: false
  - category: Knowledge base / Deployment issues / Upgrade the Streamlit version of your app on Streamlit Community Cloud
    url: /knowledge-base/deploy/upgrade-streamlit-version-on-streamlit-cloud
    visible: false
  - category: Knowledge base / Deployment issues / Custom subdomains
    url: /knowledge-base/deploy/custom-subdomains
    visible: false
  - category: Knowledge base / Deployment issues / How to update account admin settings on Streamlit Community Cloud?
    url: /knowledge-base/deploy/how-to-update-account-admin-settings-on-streamlit-community-cloud
    visible: false
  - category: Knowledge base / Deployment issues / Unable to edit or delete apps in Streamlit Community Cloud after modifying GitHub username
    url: /knowledge-base/deploy/unable-to-edit-or-delete-apps-in-streamlit-community-cloud-after-modifying-github-username
    visible: false
  - category: Knowledge base / Deployment issues / Huh. This is isn't supposed to happen message after trying to log in
    url: /knowledge-base/deploy/huh-this-isnt-supposed-to-happen-message-after-trying-to-log-in
    visible: false
  - category: Knowledge base / Deployment issues / Huh. This isn't supposed to happen. No valid SSO connection for domain
    url: /knowledge-base/deploy/huh-this-isnt-supposed-to-happen-no-valid-sso-connection-for-domain
    visible: false
  - category: Knowledge base / Deployment issues / View-only access to app after changing GitHub username or repository name
    url: /knowledge-base/deploy/view-only-access-to-app-after-changing-github-username-or-repository-name
    visible: false
  - category: Knowledge base / Deployment issues / Login attempt to Streamlit Community Cloud fails with error 403
    url: /knowledge-base/deploy/login-attempt-to-streamlit-community-cloud-fails-with-error-403
    visible: false
  - category: Knowledge base / Deployment issues / How to submit a support case for Streamlit Community Cloud
    url: /knowledge-base/deploy/how-to-submit-a-support-case-for-streamlit-community-cloud
    visible: false
  - category: Knowledge base / Deployment issues / How to delete your Streamlit Community Cloud account
    url: /knowledge-base/deploy/how-to-delete-your-streamlit-community-cloud-account
    visible: false
---<|MERGE_RESOLUTION|>--- conflicted
+++ resolved
@@ -409,15 +409,8 @@
     visible: false
   - category: Streamlit library / Advanced features/ Add statefulness to apps
     url: /library/advanced-features/session-state
-<<<<<<< HEAD
-  - category: Streamlit library / Advanced features/ Dataframes
-    url: /library/advanced-features/dataframes
-  - category: Streamlit library / Advanced features/ Widget behavior
-    url: /library/advanced-features/widget-behavior
-=======
   - category: Streamlit library / Advanced features/ Widget semantics
     url: /library/advanced-features/widget-semantics
->>>>>>> 70ca314b
   - category: Streamlit library / Advanced features/ Pre-release features
     url: /library/advanced-features/prerelease
   - category: Streamlit library / Advanced features/ Working with timezones
