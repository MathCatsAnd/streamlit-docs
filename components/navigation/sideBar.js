--- conflicted
+++ resolved
@@ -45,32 +45,6 @@
     checkExpanded();
     setHasSlug(window.location.href);
 
-<<<<<<< HEAD
-  componentWillUnmount() {
-    window.removeEventListener("ChangeTheme", this.handleTheme);
-  }
-
-  render() {
-    const props = this.props;
-    const state = this.state;
-
-    let navItems;
-    navItems = props.menu.map((page, index) => (
-      <NavItem
-        slug={props.slug}
-        key={page.menu_key}
-        page={page}
-        depth={page.depth + 1}
-        condensed={state.condensed}
-      />
-    ));
-
-    return (
-      <section
-        className={`block-side-nav ${state.open ? "open" : ""} ${
-          state.over ? "over" : ""
-        } ${state.theme}`}
-=======
     return () => {
       window.removeEventListener("ChangeTheme", handleTheme);
     };
@@ -100,7 +74,6 @@
         className={`side-nav ${isCondensed ? "condensed" : "expanded"}`}
         onMouseEnter={handleMouseEnter}
         onMouseLeave={handleMouseLeave}
->>>>>>> 382afb98
       >
         <ul className="inner-nav">{navItems}</ul>
       </nav>
